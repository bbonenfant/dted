# Change Log

<<<<<<< HEAD
## v1.0.2 -- 2022-06-09

Bug Fix: incorrectly computing LatLon -> Tile Index conversion.
  Caused `Tile.get_elevation` to give incorrect results for DTED
  level 0 and 1 tiles.
=======
## v1.0.2 -- 2021-11-17

Bug Fix: incorrectly parsed lat, long resolutions
>>>>>>> 5ae5055b

## v1.0.1 -- 2021-11-15

Bug Fix: incorrectly parsed dataset shape

## v1.0.0 -- 2021-07-01

First Release!

#### Features
* Parsing SRTM DTED files
* CLI (including terminal plotting)<|MERGE_RESOLUTION|>--- conflicted
+++ resolved
@@ -1,16 +1,14 @@
 # Change Log
 
-<<<<<<< HEAD
-## v1.0.2 -- 2022-06-09
+## v1.0.3 -- 2022-06-09
 
 Bug Fix: incorrectly computing LatLon -> Tile Index conversion.
   Caused `Tile.get_elevation` to give incorrect results for DTED
   level 0 and 1 tiles.
-=======
+
 ## v1.0.2 -- 2021-11-17
 
 Bug Fix: incorrectly parsed lat, long resolutions
->>>>>>> 5ae5055b
 
 ## v1.0.1 -- 2021-11-15
 
